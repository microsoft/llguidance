<<<<<<< HEAD
use anyhow::{anyhow, bail, Context, Result};
use hashbrown::HashMap;
=======
use anyhow::{anyhow, Context, Result};
use derivre::RegexAst;
>>>>>>> a821d67b
use indexmap::IndexMap;
use serde_json::{json, Value};

use super::numeric::{rx_float_range, rx_int_range};
use super::schema::{build_schema, Schema};
use crate::{
    api::{GrammarWithLexer, RegexSpec, TopLevelGrammar},
    GrammarBuilder, NodeRef,
};

// TODO: grammar size limit
// TODO: array maxItems etc limits
// TODO: schemastore/src/schemas/json/BizTalkServerApplicationSchema.json - this breaks 1M fuel on lexer, why?!

#[derive(Debug, Clone)]
pub struct JsonCompileOptions {
    pub item_separator: String,
    pub key_separator: String,
    pub whitespace_flexible: bool,
    pub coerce_one_of: bool,
}

fn json_dumps(target: &serde_json::Value) -> String {
    serde_json::to_string(target).unwrap()
}

#[derive(Debug)]
struct UnsatisfiableSchemaError {
    message: String,
}

impl std::fmt::Display for UnsatisfiableSchemaError {
    fn fmt(&self, f: &mut std::fmt::Formatter<'_>) -> std::fmt::Result {
        write!(f, "Unsatisfiable schema: {}", self.message)
    }
}

const CHAR_REGEX: &str = r#"(\\([\"\\\/bfnrt]|u[a-fA-F0-9]{4})|[^\"\\\x00-\x1F\x7F])"#;

fn check_number_bounds(
    minimum: Option<f64>,
    maximum: Option<f64>,
    exclusive_minimum: bool,
    exclusive_maximum: bool,
) -> Result<()> {
    if let (Some(min), Some(max)) = (minimum, maximum) {
        if min > max {
            return Err(anyhow!(UnsatisfiableSchemaError {
                message: format!("minimum ({}) is greater than maximum ({})", min, max),
            }));
        }
        if min == max && (exclusive_minimum || exclusive_maximum) {
            let minimum_repr = if exclusive_minimum {
                "exclusiveMinimum"
            } else {
                "minimum"
            };
            let maximum_repr = if exclusive_maximum {
                "exclusiveMaximum"
            } else {
                "maximum"
            };
            return Err(anyhow!(UnsatisfiableSchemaError {
                message: format!(
                    "{} ({}) is equal to {} ({})",
                    minimum_repr, min, maximum_repr, max
                ),
            }));
        }
    }
    Ok(())
}

struct Compiler {
    builder: GrammarBuilder,
    options: JsonCompileOptions,
    definitions: HashMap<String, NodeRef>,
    pending_definitions: Vec<(String, NodeRef)>,

    any_cache: Option<NodeRef>,
    lexeme_cache: HashMap<(String, bool), NodeRef>,
}

macro_rules! cache {
    ($field:expr, $gen:expr) => {
        if $field.is_none() {
            $field = Some($gen);
        }
        return Ok($field.unwrap());
    };
}

impl Default for JsonCompileOptions {
    fn default() -> Self {
        Self {
            item_separator: ",".to_string(),
            key_separator: ":".to_string(),
            whitespace_flexible: true,
            coerce_one_of: false,
        }
    }
}

impl JsonCompileOptions {
    pub fn json_to_llg(&self, schema: Value) -> Result<TopLevelGrammar> {
        let mut compiler = Compiler::new(self.clone());
        #[cfg(feature = "jsonschema_validation")]
        {
            use crate::json_validation::validate_schema;
            validate_schema(&schema)?;
        }

        compiler.execute(schema)?;
        compiler.builder.finalize()
    }

    pub fn json_to_llg_no_validate(&self, schema: Value) -> Result<TopLevelGrammar> {
        let mut compiler = Compiler::new(self.clone());
        compiler.execute(schema)?;
        compiler.builder.finalize()
    }
}

fn mk_regex(rx: &str) -> RegexSpec {
    RegexSpec::Regex(rx.to_string())
}

impl Compiler {
    pub fn new(options: JsonCompileOptions) -> Self {
        Self {
            builder: GrammarBuilder::new(),
            options,
            definitions: HashMap::new(),
            pending_definitions: vec![],
            lexeme_cache: HashMap::new(),
            any_cache: None,
        }
    }

    pub fn execute(&mut self, schema: Value) -> Result<()> {
        self.builder.add_grammar(GrammarWithLexer {
            greedy_skip_rx: if self.options.whitespace_flexible {
                Some(mk_regex(r"[\x20\x0A\x0D\x09]+"))
            } else {
                None
            },
            ..GrammarWithLexer::default()
        });

        let (compiled_schema, definitions) = build_schema(schema)?;

        let root = self.gen_json(&compiled_schema)?;
        self.builder.set_start_node(root);

        while let Some((path, pl)) = self.pending_definitions.pop() {
            let schema = definitions
                .get(&path)
                .ok_or_else(|| anyhow!("Definition not found: {}", path))?;
            let compiled = self.gen_json(schema)?;
            self.builder.set_placeholder(pl, compiled);
        }

        Ok(())
    }

    fn gen_json(&mut self, json_schema: &Schema) -> Result<NodeRef> {
        match json_schema {
            Schema::Any => self.gen_json_any(),
            Schema::Unsatisfiable { reason } => Err(anyhow!(UnsatisfiableSchemaError {
                message: reason.to_string(),
            })),
            Schema::Null => Ok(self.builder.string("null")),
            Schema::Boolean => Ok(self.lexeme(r"true|false", false)),
            Schema::Number {
                minimum,
                maximum,
                exclusive_minimum,
                exclusive_maximum,
                integer,
            } => {
                let (minimum, exclusive_minimum) = match (minimum, exclusive_minimum) {
                    (Some(min), Some(xmin)) => {
                        if xmin >= min {
                            (Some(*xmin), true)
                        } else {
                            (Some(*min), false)
                        }
                    }
                    (Some(min), None) => (Some(*min), false),
                    (None, Some(xmin)) => (Some(*xmin), true),
                    (None, None) => (None, false),
                };
                let (maximum, exclusive_maximum) = match (maximum, exclusive_maximum) {
                    (Some(max), Some(xmax)) => {
                        if xmax <= max {
                            (Some(*xmax), true)
                        } else {
                            (Some(*max), false)
                        }
                    }
                    (Some(max), None) => (Some(*max), false),
                    (None, Some(xmax)) => (Some(*xmax), true),
                    (None, None) => (None, false),
                };
                if *integer {
                    self.json_int(minimum, maximum, exclusive_minimum, exclusive_maximum)
                } else {
                    self.json_number(minimum, maximum, exclusive_minimum, exclusive_maximum)
                }
            }
            Schema::String {
                min_length,
                max_length,
                regex,
            } => self.gen_json_string(*min_length, *max_length, regex.clone()),
            Schema::Array {
                min_items,
                max_items,
                prefix_items,
                items,
            } => self.gen_json_array(
                prefix_items,
                items.as_deref().unwrap_or(&Schema::Any),
                *min_items,
                *max_items,
            ),
            Schema::Object {
                properties,
                additional_properties,
                required,
            } => self.gen_json_object(
                properties,
                additional_properties.as_deref().unwrap_or(&Schema::Any),
                required.iter().cloned().collect(),
            ),
            Schema::LiteralBool { value } => {
                Ok(self.builder.string(if *value { "true" } else { "false" }))
            }
            Schema::AnyOf { options } => self.process_any_of(options.clone()),
            Schema::OneOf { options } => self.process_one_of(options.clone()),
            Schema::Ref { uri, .. } => self.get_definition(uri),
        }
    }

    fn process_one_of(&mut self, options: Vec<Schema>) -> Result<NodeRef> {
        if self.options.coerce_one_of {
            self.process_any_of(options)
        } else {
            Err(anyhow!("oneOf constraints are not supported. Enable 'coerce_one_of' option to approximate oneOf with anyOf"))
        }
    }

    fn process_any_of(&mut self, options: Vec<Schema>) -> Result<NodeRef> {
        let mut nodes = vec![];
        let mut errors = vec![];
        for option in options.into_iter() {
            match self.gen_json(&option) {
                Ok(node) => nodes.push(node),
                Err(err) => match err.downcast_ref::<UnsatisfiableSchemaError>() {
                    Some(_) => errors.push(err),
                    None => return Err(err),
                },
            }
        }
        if !nodes.is_empty() {
            Ok(self.builder.select(&nodes))
        } else if let Some(e) = errors.pop() {
            Err(anyhow!(UnsatisfiableSchemaError {
                message: format!("All options in anyOf are unsatisfiable",),
            })
            .context(e))
        } else {
            Err(anyhow!(UnsatisfiableSchemaError {
                message: "No options in anyOf".to_string(),
            }))
        }
    }

    fn lexeme(&mut self, rx: &str, json_quoted: bool) -> NodeRef {
        let key = (rx.to_string(), json_quoted);
        self.lexeme_cache
            .entry(key)
            .or_insert_with(|| self.builder.lexeme(mk_regex(rx), json_quoted))
            .clone()
    }

    fn json_int(
        &mut self,
        minimum: Option<f64>,
        maximum: Option<f64>,
        exclusive_minimum: bool,
        exclusive_maximum: bool,
    ) -> Result<NodeRef> {
        check_number_bounds(minimum, maximum, exclusive_minimum, exclusive_maximum)?;
        let minimum = match (minimum, exclusive_minimum) {
            (Some(min_val), true) => {
                if min_val.fract() != 0.0 {
                    Some(min_val.ceil())
                } else {
                    Some(min_val + 1.0)
                }
            }
            (Some(min_val), false) => Some(min_val.ceil()),
            _ => None,
        }
        .map(|val| val as i64);
        let maximum = match (maximum, exclusive_maximum) {
            (Some(max_val), true) => {
                if max_val.fract() != 0.0 {
                    Some(max_val.floor())
                } else {
                    Some(max_val - 1.0)
                }
            }
            (Some(max_val), false) => Some(max_val.floor()),
            _ => None,
        }
        .map(|val| val as i64);
        // TODO: handle errors in rx_int_range; currently it just panics
        let rx = rx_int_range(minimum, maximum).with_context(|| {
            format!(
                "Failed to generate regex for integer range: min={:?}, max={:?}",
                minimum, maximum
            )
        })?;
        Ok(self.lexeme(&rx, false))
    }

    fn json_number(
        &mut self,
        minimum: Option<f64>,
        maximum: Option<f64>,
        exclusive_minimum: bool,
        exclusive_maximum: bool,
    ) -> Result<NodeRef> {
        check_number_bounds(minimum, maximum, exclusive_minimum, exclusive_maximum)?;
        // TODO: handle errors in rx_float_range; currently it just panics
        let rx = rx_float_range(minimum, maximum, !exclusive_minimum, !exclusive_maximum)
            .with_context(|| {
                format!(
                    "Failed to generate regex for float range: min={:?}, max={:?}",
                    minimum, maximum
                )
            })?;
        Ok(self.lexeme(&rx, false))
    }

    fn json_simple_string(&mut self) -> NodeRef {
        self.lexeme("(?s:.*)", true)
    }

    fn get_definition(&mut self, reference: &str) -> Result<NodeRef> {
        if let Some(definition) = self.definitions.get(reference) {
            return Ok(*definition);
        }
        let r = self.builder.placeholder();
        self.definitions.insert(reference.to_string(), r);
        self.pending_definitions.push((reference.to_string(), r));
        Ok(r)
    }

    fn gen_json_any(&mut self) -> Result<NodeRef> {
        cache!(self.any_cache, {
            let json_any = self.builder.placeholder();
            self.any_cache = Some(json_any); // avoid infinite recursion
            let options = vec![
                self.builder.string("null"),
                self.builder.lexeme(mk_regex(r"true|false"), false),
                self.json_number(None, None, false, false)?,
                self.json_simple_string(),
                self.gen_json_array(&[], &Schema::Any, 0, None)?,
                self.gen_json_object(&IndexMap::new(), &Schema::Any, vec![])?,
            ];
            let inner = self.builder.select(&options);
            self.builder.set_placeholder(json_any, inner);
            json_any
        });
    }

    fn gen_json_object(
        &mut self,
        properties: &IndexMap<String, Schema>,
        additional_properties: &Schema,
        required: Vec<String>,
    ) -> Result<NodeRef> {
        let mut taken_names: Vec<String> = vec![];
        let mut items: Vec<(NodeRef, bool)> = vec![];
        for name in properties.keys().chain(
            required
                .iter()
                .filter(|n| !properties.contains_key(n.as_str())),
        ) {
            let property_schema = properties.get(name).unwrap_or(additional_properties);
            let is_required = required.contains(name);
            // Quote (and escape) the name
            let quoted_name = json_dumps(&json!(name));
            let property = match self.gen_json(property_schema) {
                Ok(node) => node,
                Err(e) => match e.downcast_ref::<UnsatisfiableSchemaError>() {
                    // If it's not an UnsatisfiableSchemaError, just propagate it normally
                    None => return Err(e),
                    // Property is optional; don't raise UnsatisfiableSchemaError but mark name as taken
                    Some(_) if !is_required => {
                        taken_names.push(quoted_name);
                        continue;
                    }
                    // Property is required; add context and propagate UnsatisfiableSchemaError
                    Some(_) => {
                        return Err(e.context(UnsatisfiableSchemaError {
                            message: format!("required property '{}' is unsatisfiable", name),
                        }));
                    }
                },
            };
            let name = self.builder.string(&quoted_name);
            taken_names.push(quoted_name);
            let colon = self.builder.string(&self.options.key_separator);
            let item = self.builder.join(&[name, colon, property]);
            items.push((item, is_required));
        }

        match self.gen_json(additional_properties) {
            Err(e) => {
                if e.downcast_ref::<UnsatisfiableSchemaError>().is_none() {
                    // Propagate errors that aren't UnsatisfiableSchemaError
                    return Err(e);
                }
                // Ignore UnsatisfiableSchemaError for additionalProperties
            }
            Ok(property) => {
                let name = if taken_names.is_empty() {
                    self.json_simple_string()
                } else {
                    let taken_name_ids = taken_names
                        .iter()
                        .map(|n| self.builder.regex.literal(n.to_string()))
                        .collect::<Vec<_>>();
                    let taken = self.builder.regex.select(taken_name_ids);
                    let not_taken = self.builder.regex.not(taken);
                    let valid = self.builder.regex.regex(format!("\"({})*\"", CHAR_REGEX));
                    let valid_and_not_taken = self.builder.regex.and(vec![valid, not_taken]);
                    let rx = RegexSpec::RegexId(valid_and_not_taken);
                    self.builder.lexeme(rx, false)
                };
                let colon = self.builder.string(&self.options.key_separator);
                let item = self.builder.join(&[name, colon, property]);
                let seq = self.sequence(item);
                items.push((seq, false));
            }
        }
        let opener = self.builder.string("{");
        let inner = self.ordered_sequence(&items, false, &mut HashMap::new());
        let closer = self.builder.string("}");
        Ok(self.builder.join(&[opener, inner, closer]))
    }

    fn ordered_sequence<'a>(
        &mut self,
        items: &'a [(NodeRef, bool)],
        prefixed: bool,
        cache: &mut HashMap<(&'a [(NodeRef, bool)], bool), NodeRef>,
    ) -> NodeRef {
        // Cache to reduce number of nodes from O(n^2) to O(n)
        if let Some(node) = cache.get(&(items, prefixed)) {
            return node.clone();
        }
        if items.is_empty() {
            return self.builder.string("");
        }
        let comma = self.builder.string(&self.options.item_separator);
        let (item, required) = items[0];
        let rest = &items[1..];

        let node = match (prefixed, required) {
            (true, true) => {
                // If we know we have preceeding elements, we can safely just add a (',' + e)
                let rest_seq = self.ordered_sequence(rest, true, cache);
                self.builder.join(&[comma, item, rest_seq])
            }
            (true, false) => {
                // If we know we have preceeding elements, we can safely just add an optional(',' + e)
                // TODO optimization: if the rest is all optional, we can nest the rest in the optional
                let comma_item = self.builder.join(&[comma, item]);
                let optional_comma_item = self.builder.optional(comma_item);
                let rest_seq = self.ordered_sequence(rest, true, cache);
                self.builder.join(&[optional_comma_item, rest_seq])
            }
            (false, true) => {
                // No preceding elements, so we just add the element (no comma)
                let rest_seq = self.ordered_sequence(rest, true, cache);
                self.builder.join(&[item, rest_seq])
            }
            (false, false) => {
                // No preceding elements, but our element is optional. If we add the element, the remaining
                // will be prefixed, else they are not.
                // TODO: same nested optimization as above
                let prefixed_rest = self.ordered_sequence(rest, true, cache);
                let unprefixed_rest = self.ordered_sequence(rest, false, cache);
                let opts = [self.builder.join(&[item, prefixed_rest]), unprefixed_rest];
                self.builder.select(&opts)
            }
        };
        cache.insert((items, prefixed), node.clone());
        node
    }

    fn sequence(&mut self, item: NodeRef) -> NodeRef {
        let comma = self.builder.string(&self.options.item_separator);
        let item_comma = self.builder.join(&[item, comma]);
        let item_comma_star = self.builder.zero_or_more(item_comma);
        self.builder.join(&[item_comma_star, item])
    }

    fn gen_json_string(
        &mut self,
        min_length: u64,
        max_length: Option<u64>,
        regex: Option<RegexAst>,
    ) -> Result<NodeRef> {
        if let Some(max_length) = max_length {
            if min_length > max_length {
                return Err(anyhow!(UnsatisfiableSchemaError {
                    message: format!(
                        "minLength ({}) is greater than maxLength ({})",
                        min_length, max_length
                    ),
                }));
            }
        }
        if min_length == 0 && max_length.is_none() && regex.is_none() {
            return Ok(self.json_simple_string());
        }
        if let Some(mut ast) = regex {
            if min_length != 0 || max_length.is_some() {
                ast = RegexAst::And(vec![
                    ast,
                    RegexAst::Regex(format!(
                        "(?s:.{{{},{}}})",
                        min_length,
                        max_length.map_or("".to_string(), |v| v.to_string())
                    )),
                ]);
            }
            // Check if the regex is empty
            let mut builder = derivre::RegexBuilder::new();
            let expr = builder.mk(&ast)?;
            fn mk_rx_repr(ast: &RegexAst) -> String {
                let mut rx_repr = String::new();
                ast.write_to_str(&mut rx_repr, 1_000, None);
                rx_repr
            }
            let mut regex = builder.to_regex_limited(expr, 10_000).map_err(|_| {
                anyhow!(
                    "Unable to determine if regex is empty: {}",
                    mk_rx_repr(&ast)
                )
            })?;
            if regex.always_empty() {
                return Err(anyhow!(UnsatisfiableSchemaError {
                    message: format!("Regex is empty: {}", mk_rx_repr(&ast))
                }));
            }
            let id = self.builder.regex.add_ast(ast)?;
            let node = self.builder.lexeme(RegexSpec::RegexId(id), true);
            Ok(node)
        } else {
            Ok(self.lexeme(
                &format!(
                    "(?s:.{{{},{}}})",
                    min_length,
                    max_length.map_or("".to_string(), |v| v.to_string())
                ),
                true,
            ))
        }
    }

    fn gen_json_array(
        &mut self,
        prefix_items: &[Schema],
        item_schema: &Schema,
        min_items: u64,
        max_items: Option<u64>,
    ) -> Result<NodeRef> {
        let mut max_items = max_items;

        if let Some(max_items) = max_items {
            if min_items > max_items {
                return Err(anyhow!(UnsatisfiableSchemaError {
                    message: format!(
                        "minItems ({}) is greater than maxItems ({})",
                        min_items, max_items
                    ),
                }));
            }
        }

        let additional_item_grm = match self.gen_json(item_schema) {
            Ok(node) => Some(node),
            Err(e) => match e.downcast_ref::<UnsatisfiableSchemaError>() {
                // If it's not an UnsatisfiableSchemaError, just propagate it normally
                None => return Err(e),
                // Item is optional; don't raise UnsatisfiableSchemaError
                Some(_) if prefix_items.len() >= min_items as usize => None,
                // Item is required; add context and propagate UnsatisfiableSchemaError
                Some(_) => {
                    return Err(e.context(UnsatisfiableSchemaError {
                        message: format!("required item is unsatisfiable"),
                    }));
                }
            },
        };

        let mut required_items = vec![];
        let mut optional_items = vec![];

        // If max_items is None, we can add an infinite tail of items later
        let n_to_add = max_items.map_or(prefix_items.len().max(min_items as usize), |max| {
            max as usize
        });

        for i in 0..n_to_add {
            let item = if i < prefix_items.len() {
                match self.gen_json(&prefix_items[i]) {
                    Ok(node) => node,
                    Err(e) => match e.downcast_ref::<UnsatisfiableSchemaError>() {
                        // If it's not an UnsatisfiableSchemaError, just propagate it normally
                        None => return Err(e),
                        // Item is optional; don't raise UnsatisfiableSchemaError.
                        // Set max_items to the current index, as we can't satisfy any more items.
                        Some(_) if i >= min_items as usize => {
                            max_items = Some(i as u64);
                            break;
                        }
                        // Item is required; add context and propagate UnsatisfiableSchemaError
                        Some(_) => {
                            return Err(e.context(UnsatisfiableSchemaError {
                                message: format!(
                                    "prefixItems[{}] is unsatisfiable but minItems is {}",
                                    i, min_items
                                ),
                            }));
                        }
                    },
                }
            } else if let Some(compiled) = &additional_item_grm {
                compiled.clone()
            } else {
                break;
            };

            if i < min_items as usize {
                required_items.push(item);
            } else {
                optional_items.push(item);
            }
        }

        if max_items.is_none() && !additional_item_grm.is_none() {
            // Add an infinite tail of items
            optional_items.push(self.sequence(additional_item_grm.unwrap()));
        }

        let mut grammars: Vec<NodeRef> = vec![self.builder.string("[")];
        let comma = self.builder.string(&self.options.item_separator);

        if !required_items.is_empty() {
            grammars.push(required_items[0]);
            for item in &required_items[1..] {
                grammars.push(comma);
                grammars.push(*item);
            }
        }

        if !optional_items.is_empty() {
            let first = optional_items[0];
            let tail =
                optional_items
                    .into_iter()
                    .skip(1)
                    .rev()
                    .fold(self.builder.empty(), |acc, item| {
                        let j = self.builder.join(&[comma, item, acc]);
                        self.builder.optional(j)
                    });
            let tail = self.builder.join(&[first, tail]);

            if !required_items.is_empty() {
                let j = self.builder.join(&[comma, tail]);
                grammars.push(self.builder.optional(j));
            } else {
                grammars.push(self.builder.optional(tail));
            }
        }

        grammars.push(self.builder.string("]"));
        Ok(self.builder.join(&grammars))
    }
}<|MERGE_RESOLUTION|>--- conflicted
+++ resolved
@@ -1,10 +1,6 @@
-<<<<<<< HEAD
 use anyhow::{anyhow, bail, Context, Result};
+use derivre::RegexAst;
 use hashbrown::HashMap;
-=======
-use anyhow::{anyhow, Context, Result};
-use derivre::RegexAst;
->>>>>>> a821d67b
 use indexmap::IndexMap;
 use serde_json::{json, Value};
 
