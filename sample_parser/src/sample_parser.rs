--- conflicted
+++ resolved
@@ -18,11 +18,7 @@
     let schema: TopLevelGrammar = if args[1].ends_with(".ll.json") {
         serde_json::from_str(&schema_file).expect("Invalid JSON in schema")
     } else if args[1].ends_with(".schema.json") {
-<<<<<<< HEAD
         let opts = JsonCompileOptions::default();
-=======
-        let opts = JsonCompileOptions { compact: false };
->>>>>>> 7a980402
         let val = serde_json::from_str(&schema_file).expect("Invalid JSON in schema");
         opts.json_to_llg(&val)
             .expect("Failed to convert JSON to LLG")
